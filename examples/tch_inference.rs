--- conflicted
+++ resolved
@@ -6,11 +6,7 @@
     backends::tch_backend::{self, TchModel},
     fileutils::get_config_from_name,
     image_utils,
-<<<<<<< HEAD
-    label::{Shape, YoloAnnotation, LabelmeAnnotation},
-=======
     label::{LabelmeAnnotation, Shape, YoloAnnotation},
->>>>>>> a5e89d87
     output::OutputFormat,
 };
 
@@ -32,14 +28,6 @@
     let _ac: Vec<String> = all_classes.iter().map(|x| String::from(*x)).collect();
     let preproc_img = image_utils::preprocess_imagef32(&_img2, 640)?;
     let mut _pimg2 = tch::Tensor::try_from(preproc_img)?;
-<<<<<<< HEAD
-    println!("pimg2 {:?}", _img2.dimensions());
-    let mut test_inf = loaded_model.run_fp16(&_pimg2, 0.7, 0.6, "yolov9")?;
-    let uhhh = test_inf[0].to_normalized(&(640, 640)).to_screen(&(690, 1035)).to_shape(&_ac, &(690, 1035))?;
-    let _2vec: Vec<Shape> = vec![uhhh];
-    let _lm: LabelmeAnnotation = LabelmeAnnotation::from_shape_vec(imgpath, &_img2, &_2vec)?;
-    println!("labelme anno w:{:?} h:{:?}", _lm.imageWidth, _lm.imageHeight);
-=======
 
     let mut _img3 = tch::vision::image::load_and_resize(imgpath, 640, 640)?;
     // _img3 = _img3.unsqueeze(0).to_kind(tch::Kind::Float).to_device(loaded_model.device).g_div_scalar(255.0); 
@@ -57,7 +45,6 @@
         "labelme anno w:{:?} h:{:?}",
         _lm.imageWidth, _lm.imageHeight
     );
->>>>>>> a5e89d87
     Ok(loaded_model)
 }
 
