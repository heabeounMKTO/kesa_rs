[package]
name = "kesa"
version = "0.1.0"
edition = "2021"
author = "heabeounMKTO"

# See more keys and their definitions at https://doc.rust-lang.org/cargo/reference/manifest.html

[dependencies]
anyhow = "1.0.72"
clap = { version = "4.3.21", features = ["derive"] }
conv = "0.3.3"
indicatif = "0.17.6"
owo-colors = "3.5.0"
serde = { version = "1.0.181", features = ["derive"] }
serde_derive = "1.0.181"
serde_json = "1.0.104"
serde_yaml = "0.9.25"
sorted-list = "0.2.0"
ort = { version = "2.0.0-alpha.4", features = ["tensorrt", "load-dynamic", "copy-dylibs", "download-binaries", "cuda"] }
base64 = "0.22.0"
lazy_static = "1.4.0"
plotters = "0.3.5"
rand = "0.8.5"
ndarray = "0.15.6"
tch = "0.15.0"
image = { version = "0.25.0", features = ["jpeg"] }
rayon = "1.9.0"
half = "2.4.0"
spinoff = "0.8.0"
spinners = "4.1.1"
uuid = { version = "1.8.0", features = ["v4"] }
<<<<<<< HEAD

=======
>>>>>>> e2c0a41b

[lib]
name = "kesa"
path = "src/lib.rs"

[[bin]]
name = "kesa_al"
path = "src/kesa_al.rs"

[[bin]]
name = "kesa_l2y"
path = "src/kesa_l2y.rs"

[[bin]]
name = "kesa_aug"
path = "src/kesa_aug.rs"

[profile.release]
opt-level = "z"
strip = true  # WE STRIPPING THE SYMBOLS WITH THIS ONE  🗣️🗣️🔥🔥🔥
lto = true<|MERGE_RESOLUTION|>--- conflicted
+++ resolved
@@ -30,10 +30,7 @@
 spinoff = "0.8.0"
 spinners = "4.1.1"
 uuid = { version = "1.8.0", features = ["v4"] }
-<<<<<<< HEAD
 
-=======
->>>>>>> e2c0a41b
 
 [lib]
 name = "kesa"
