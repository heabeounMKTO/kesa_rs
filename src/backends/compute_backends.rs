use crate::label::Embeddings;
use anyhow::{Error, Result};
use std::ffi::OsStr;
use std::path::PathBuf;

use super::candle_backend::CandleModel;
#[cfg(feature = "onnxruntime")]
use super::onnx_backend::OnnxModel;

<<<<<<< HEAD

=======
>>>>>>> 69f6e11d
#[cfg(feature = "torch")]
use super::tch_backend::TchModel;

#[derive(Debug, Clone)]
pub enum ComputeBackendType {
    OnnxModel,
    CandleModel,
    TchModel,
}

pub trait InferenceModel: Sized {
    fn run(&self, image: image::DynamicImage) -> Result<Embeddings, Error>;
    fn warmup(&self);
}

/// infers model type from filename
pub fn get_backend(input_path: &str) -> Result<ComputeBackendType, Error> {
    let _input2path = PathBuf::from(&input_path).to_owned();
    let extension = _input2path.extension().unwrap().to_owned();
    let model_type = match extension.to_str() {
        Some("onnx") => ComputeBackendType::OnnxModel,
        Some("torchscript") => ComputeBackendType::TchModel,
        Some("safetensors") => ComputeBackendType::CandleModel,
        _ => panic!("Unkown/Unsuppourted Model type {:#?}", _input2path),
    };
    Ok(model_type)
}<|MERGE_RESOLUTION|>--- conflicted
+++ resolved
@@ -7,10 +7,7 @@
 #[cfg(feature = "onnxruntime")]
 use super::onnx_backend::OnnxModel;
 
-<<<<<<< HEAD
 
-=======
->>>>>>> 69f6e11d
 #[cfg(feature = "torch")]
 use super::tch_backend::TchModel;
 
