--- conflicted
+++ resolved
@@ -12,10 +12,6 @@
 use tch::Tensor;
 use tch::{self, vision::image};
 
-<<<<<<< HEAD
-
-=======
->>>>>>> a5e89d87
 #[derive(Debug)]
 pub struct TchModel {
     pub model: tch::CModule,
@@ -136,15 +132,9 @@
                 // turns [1,56, 8400] to [1, 8400, 56]
                 let _transposed_o = pred.transpose(2, 1);
                 // let t1 = std::time::Instant::now();
-<<<<<<< HEAD
-                let results = self.nms_yolov9(&_transposed_o.get(0), conf_thresh, iou_thresh);
-                // println!("inference time: {:?}", t1.elapsed());
-                results
-=======
                 self.nms_yolov9(&_transposed_o.get(0), conf_thresh, iou_thresh)
                 // println!("inference time: {:?}", t1.elapsed());
 
->>>>>>> a5e89d87
             }
             _ => {
                 todo!()
