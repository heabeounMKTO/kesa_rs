--- conflicted
+++ resolved
@@ -7,39 +7,19 @@
 mod plotting;
 mod splash;
 use crate::{
-<<<<<<< HEAD
-    backends::{
-        candle_backend::CandleModel, compute_backends::InferenceModel,
-    },
-=======
     backends::{candle_backend::CandleModel, compute_backends::InferenceModel},
->>>>>>> 69f6e11d
     fileutils::{get_all_images, write_labelme_to_json},
     label::LabelmeAnnotation,
     model::DatasetInfo,
     output::OutputFormat,
 };
 use anyhow::{Error, Result};
-<<<<<<< HEAD
-use backends::{
-    compute_backends::{get_backend, ComputeBackendType},
-};
-#[cfg(feature = "onnxruntime")]
-use backends::onnx_backend::{init_onnx_backend, load_onnx_model};
-
-
-#[cfg(feature = "torch")]
-use backends::{
- tch_backend::TchModel,
-};
-=======
 use backends::compute_backends::{get_backend, ComputeBackendType};
 #[cfg(feature = "onnxruntime")]
 use backends::onnx_backend::{init_onnx_backend, load_onnx_model};
 
 #[cfg(feature = "torch")]
 use backends::tch_backend::TchModel;
->>>>>>> 69f6e11d
 
 use clap::{ArgAction, Parser};
 use fileutils::{open_image, write_yolo_to_txt};
@@ -109,12 +89,6 @@
 fn main() -> Result<(), Error> {
     print_splash();
     println!("Running Autolabeling");
-<<<<<<< HEAD
-    #[cfg(feature="onnxruntime")]
-    let init_onnx = init_onnx_backend()?;
-    
-=======
->>>>>>> 69f6e11d
     let args = CliArguments::parse();
     let workers = match &args.workers {
         Some(ref i64) => args.workers,
@@ -139,12 +113,7 @@
     let model_type: ComputeBackendType = get_backend(&args.weights)?;
     println!("Detected model format : {:#?}", &model_type);
     match model_type {
-<<<<<<< HEAD
-
-        #[cfg(feature="onnxruntime")]
-=======
         #[cfg(feature = "onnxruntime")]
->>>>>>> 69f6e11d
         ComputeBackendType::OnnxModel => {
             let init_onnx = init_onnx_backend()?;
             let load_model = load_onnx_model(
@@ -205,11 +174,7 @@
         #[cfg(feature = "torch")]
         ComputeBackendType::TchModel => {
             todo!()
-<<<<<<< HEAD
-        },
-=======
-        }
->>>>>>> 69f6e11d
+        }
         _ => panic!("cannot infer model type!"),
     };
     // draw_dummy_graph();
