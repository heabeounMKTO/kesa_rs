mod fileutils;
mod image_augmentations;
mod image_utils;
mod label;
mod output;
mod splash;

use anyhow::{bail, Error, Result};
use clap::Parser;
use fileutils::{get_all_classes, open_image, ExportFolderOptions};
use image::DynamicImage;
use image_augmentations::augmentations::{AugmentationType, ImageAugmentation};
use indicatif::ProgressBar;
use label::{read_labels_from_file, LabelmeAnnotation};
use rand::distributions::{Distribution, Uniform};
use rayon::prelude::*;
use spinoff::{spinners, Color, Spinner};
use splash::print_splash;
use std::collections::HashMap;
use std::{fs, path::PathBuf};
use rand::distributions::{Uniform, Distribution};

use crate::fileutils::{get_all_classes_hash, get_all_jsons, write_data_yaml, write_yolo_to_txt};

#[derive(Parser, Debug)]
struct CliArguments {
    #[arg(long)]
    folder: String,

    #[arg(long)]
    workers: Option<i64>,

    #[arg(long)]
    /// export folder
    export: Option<String>,

    #[arg(long)]
    /// export format , labelme or yolo?!
    /// by default is labelme
    format: Option<String>,

    #[arg(long)]
    /// image variations to create  
    /// by default is 5 times
<<<<<<< HEAD
    variations: i32,
=======
    variations: i32 
>>>>>>> 6f69323a
}

fn main() -> Result<(), Error> {
    print_splash();
    let args = CliArguments::parse();

    let workers = match &args.workers {
        Some(ref _i64) => args.workers,
        None => Some(4),
    };

    let export_format = match &args.format {
        Some(ref String) => args.format,
        None => Some(String::from("labelme")),
    }
    .unwrap();

    println!("export format {:?}", &export_format);

    rayon::ThreadPoolBuilder::new()
        .num_threads(workers.unwrap().try_into().unwrap())
        .build_global()
        .unwrap();
    let mut spinner0 = Spinner::new(spinners::Hearts, "collecting jsons..", Color::White);
    let all_json = get_all_jsons(&args.folder)?;
    let all_classes = get_all_classes(&all_json)?;
    let classes_hash = get_all_classes_hash(&all_classes)?;
    spinner0.success(format!("found {:?} json files", &all_json.len()).as_str());
    let prog = ProgressBar::new(all_json.len().to_owned() as u64);

    all_json.par_iter().for_each(|file| {
        prog.inc(1);
        for _ in 0..(args.variations) {
<<<<<<< HEAD
            // idk how can this cause a panic ok
            let do_aug = get_random_aug().unwrap();

            // FUCK THEM <<RESULT>> HANDLING KIDS
            create_augmentation(do_aug, &file, &classes_hash, &export_format, &args.folder);
=======
            // idk how can this cause a panic ok 
            let do_aug = get_random_aug().unwrap();

            // FUCK THEM <<RESULT>> HANDLING KIDS
        create_augmentations(do_aug, &file, &classes_hash, &export_format, &args.folder);
>>>>>>> 6f69323a
        }
    });
    prog.finish_with_message("created augmentations!\n");
    Ok(())
}

<<<<<<< HEAD
fn create_augmentation(
=======
fn create_augmentations(
>>>>>>> 6f69323a
    aug_type: AugmentationType,
    json_path: &PathBuf,
    class_hash: &HashMap<String, i64>,
    export_format: &str,
    export_folder: &str,
) -> Result<(), Error> {
    let label = read_labels_from_file(json_path.to_str().unwrap())?;
    let img = open_image(&PathBuf::from(&label.imagePath))?;

    let mut aug = ImageAugmentation {
        image: img,
        coords: label,
    };
    match &aug_type {
        AugmentationType::FlipVeritcal => {
            aug.flip_v();
<<<<<<< HEAD
        }
        AugmentationType::FlipHorizontal => {
            aug.flip_h();
        }
        AugmentationType::RandomBrightness => {
            aug.random_brightness((-100, 100));
        }
        AugmentationType::UnSharpen => {
            aug.unsharpen(10.0, 2);
        }
        AugmentationType::HueRotate30 => {
            aug.huerotate(30);
        }
        AugmentationType::HueRotate60 => {
            aug.huerotate(60);
        }
        AugmentationType::HueRotate90 => {
            aug.huerotate(90);
        }
        AugmentationType::HueRotate120 => {
            aug.huerotate(120);
        }
        AugmentationType::HueRotate180 => {
            aug.huerotate(180);
        }
        AugmentationType::HueRotate210 => {
            aug.huerotate(210);
        }
        AugmentationType::HueRotate270 => {
            aug.huerotate(270);
        }
        AugmentationType::Grayscale => {
            aug.grayscale();
        }
=======
        },
        AugmentationType::FlipHorizontal => {
            aug.flip_h();
        },
        AugmentationType::RandomBrightness => {
            aug.random_brightness((-100,100));
        },
        AugmentationType::UnSharpen => {
            aug.unsharpen(10.0, 2);
        },
        AugmentationType::HueRotate30 => {
            aug.huerotate(30);
        },
        AugmentationType::HueRotate60 => {
            aug.huerotate(60);
        }, 
        AugmentationType::HueRotate90 => {
            aug.huerotate(90);
        },
        AugmentationType::HueRotate120 => {
            aug.huerotate(120);
        },
        AugmentationType::HueRotate180 => {
            aug.huerotate(180);
        },
        AugmentationType::HueRotate210 => {
            aug.huerotate(210);
        },
        AugmentationType::HueRotate270 => {
            aug.huerotate(270);
        },
        AugmentationType::Grayscale => {
            aug.grayscale();
        }

>>>>>>> 6f69323a
    }
    aug.write_annotations(&PathBuf::from(export_folder), class_hash)?;
    Ok(())
}

<<<<<<< HEAD
fn get_random_aug() -> Result<AugmentationType, Error> {
    let mut rng = rand::thread_rng();
    // get random number that
    // corresponds toa  augmentation type
    let aug_t = Uniform::from(0..12).sample(&mut rng);
    let do_aug = match aug_t {
        0 => AugmentationType::FlipHorizontal,
        1 => AugmentationType::FlipVeritcal,
        2 => AugmentationType::RandomBrightness,
=======


fn get_random_aug() -> Result<AugmentationType, Error> {
   let mut rng = rand::thread_rng();
   // get random number that 
   // corresponds toa  augmentation type
   let aug_t = Uniform::from(0..12).sample(&mut rng);
   let do_aug = match aug_t {
        0 => AugmentationType::FlipHorizontal,
        1 => AugmentationType::FlipVeritcal,
        2 => AugmentationType::RandomBrightness, 
>>>>>>> 6f69323a
        3 => AugmentationType::UnSharpen,
        4 => AugmentationType::HueRotate30,
        5 => AugmentationType::HueRotate60,
        6 => AugmentationType::HueRotate90,
        7 => AugmentationType::HueRotate120,
        8 => AugmentationType::HueRotate180,
        9 => AugmentationType::HueRotate210,
        10 => AugmentationType::HueRotate270,
        11 => AugmentationType::Grayscale,
<<<<<<< HEAD
        _ => panic!("unknown augmentation type!"),
=======
        _ => panic!("unknown augmentation type!") 
>>>>>>> 6f69323a
    };
    Ok(do_aug)
}<|MERGE_RESOLUTION|>--- conflicted
+++ resolved
@@ -42,11 +42,7 @@
     #[arg(long)]
     /// image variations to create  
     /// by default is 5 times
-<<<<<<< HEAD
     variations: i32,
-=======
-    variations: i32 
->>>>>>> 6f69323a
 }
 
 fn main() -> Result<(), Error> {
@@ -80,30 +76,21 @@
     all_json.par_iter().for_each(|file| {
         prog.inc(1);
         for _ in 0..(args.variations) {
-<<<<<<< HEAD
-            // idk how can this cause a panic ok
+
             let do_aug = get_random_aug().unwrap();
 
             // FUCK THEM <<RESULT>> HANDLING KIDS
             create_augmentation(do_aug, &file, &classes_hash, &export_format, &args.folder);
-=======
-            // idk how can this cause a panic ok 
-            let do_aug = get_random_aug().unwrap();
 
-            // FUCK THEM <<RESULT>> HANDLING KIDS
-        create_augmentations(do_aug, &file, &classes_hash, &export_format, &args.folder);
->>>>>>> 6f69323a
         }
     });
     prog.finish_with_message("created augmentations!\n");
     Ok(())
 }
 
-<<<<<<< HEAD
+
 fn create_augmentation(
-=======
-fn create_augmentations(
->>>>>>> 6f69323a
+
     aug_type: AugmentationType,
     json_path: &PathBuf,
     class_hash: &HashMap<String, i64>,
@@ -120,7 +107,7 @@
     match &aug_type {
         AugmentationType::FlipVeritcal => {
             aug.flip_v();
-<<<<<<< HEAD
+
         }
         AugmentationType::FlipHorizontal => {
             aug.flip_h();
@@ -155,49 +142,12 @@
         AugmentationType::Grayscale => {
             aug.grayscale();
         }
-=======
-        },
-        AugmentationType::FlipHorizontal => {
-            aug.flip_h();
-        },
-        AugmentationType::RandomBrightness => {
-            aug.random_brightness((-100,100));
-        },
-        AugmentationType::UnSharpen => {
-            aug.unsharpen(10.0, 2);
-        },
-        AugmentationType::HueRotate30 => {
-            aug.huerotate(30);
-        },
-        AugmentationType::HueRotate60 => {
-            aug.huerotate(60);
-        }, 
-        AugmentationType::HueRotate90 => {
-            aug.huerotate(90);
-        },
-        AugmentationType::HueRotate120 => {
-            aug.huerotate(120);
-        },
-        AugmentationType::HueRotate180 => {
-            aug.huerotate(180);
-        },
-        AugmentationType::HueRotate210 => {
-            aug.huerotate(210);
-        },
-        AugmentationType::HueRotate270 => {
-            aug.huerotate(270);
-        },
-        AugmentationType::Grayscale => {
-            aug.grayscale();
-        }
-
->>>>>>> 6f69323a
     }
     aug.write_annotations(&PathBuf::from(export_folder), class_hash)?;
     Ok(())
 }
 
-<<<<<<< HEAD
+
 fn get_random_aug() -> Result<AugmentationType, Error> {
     let mut rng = rand::thread_rng();
     // get random number that
@@ -207,19 +157,6 @@
         0 => AugmentationType::FlipHorizontal,
         1 => AugmentationType::FlipVeritcal,
         2 => AugmentationType::RandomBrightness,
-=======
-
-
-fn get_random_aug() -> Result<AugmentationType, Error> {
-   let mut rng = rand::thread_rng();
-   // get random number that 
-   // corresponds toa  augmentation type
-   let aug_t = Uniform::from(0..12).sample(&mut rng);
-   let do_aug = match aug_t {
-        0 => AugmentationType::FlipHorizontal,
-        1 => AugmentationType::FlipVeritcal,
-        2 => AugmentationType::RandomBrightness, 
->>>>>>> 6f69323a
         3 => AugmentationType::UnSharpen,
         4 => AugmentationType::HueRotate30,
         5 => AugmentationType::HueRotate60,
@@ -229,11 +166,7 @@
         9 => AugmentationType::HueRotate210,
         10 => AugmentationType::HueRotate270,
         11 => AugmentationType::Grayscale,
-<<<<<<< HEAD
         _ => panic!("unknown augmentation type!"),
-=======
-        _ => panic!("unknown augmentation type!") 
->>>>>>> 6f69323a
     };
     Ok(do_aug)
 }