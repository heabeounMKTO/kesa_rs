use crate::fileutils::{write_labelme_to_json, write_yolo_to_txt};
use crate::image_utils::{dynimg2string_png, open_image};
use crate::label::Shape;
use crate::label::{CoordinateType, LabelmeAnnotation, Xyxy, YoloAnnotation};
use anyhow::{Error, Result};
use clap::Subcommand;
use image::imageops::colorops;
use image::{self, imageops, DynamicImage, GenericImageView};
use ndarray::prelude::*;
use rand::prelude::*;
use sorted_list::Tuples;
use std::collections::HashMap;
use std::path::PathBuf;
use uuid::Uuid;

#[derive(Debug)]
pub enum AugmentationType {
    FlipHorizontal,
    FlipVeritcal,
    RandomBrightness,
    UnSharpen,
    HueRotate30,
    HueRotate60,
    HueRotate90,
    HueRotate120,
    HueRotate180,
    HueRotate210,
    HueRotate270,
    Grayscale,
<<<<<<< HEAD
=======

>>>>>>> e0bf7199
}

#[derive(Debug)]
pub struct ImageAugmentation {
    pub image: DynamicImage,
    pub coords: LabelmeAnnotation,
}

impl ImageAugmentation {
    /// write a augmented label & image
    /// , takes a export path
    /// write the filename using UUID to avoid overwriting a old one
    pub fn write_annotations(
        &mut self,
        write_dir: &PathBuf,
        class_hash: &HashMap<String, i64>,
    ) -> Result<(), Error> {
        let anno_uuid = Uuid::new_v4().to_string();
        let mut img_path = write_dir.clone();
        let mut label_path = write_dir.clone();

        let img_fname = format!("{}.png", &anno_uuid);
        img_path.push(&img_fname);
        label_path.push(format!("{}.json", &anno_uuid));
        self.image.save(&img_path)?;
        self.coords.imageData = dynimg2string_png(&self.image)?;
        self.coords.imagePath = img_fname.to_owned();
        let yolo_anno = self.coords.to_yolo(class_hash)?;

        write_labelme_to_json(&self.coords, &img_path)?;
        // TODO: add option to export
<<<<<<< HEAD
        // yolo directly
=======
>>>>>>> e0bf7199
        // write_yolo_to_txt(yolo_anno, &img_path)?;
        Ok(())
    }

    /// what do u want me to explain 😠
    pub fn new(image: DynamicImage, coords: LabelmeAnnotation) -> ImageAugmentation {
        ImageAugmentation {
            image: image,
            coords: coords,
        }
    }

    pub fn grayscale(&mut self) {
        let _gscale = colorops::grayscale_alpha(&self.image);

        self.image = DynamicImage::ImageLumaA8(_gscale);
    }

    pub fn huerotate(&mut self, rotate_degree: i32) {
        let _hrotate = colorops::huerotate(&self.image, rotate_degree);

        self.image = DynamicImage::ImageRgba8(_hrotate);
    }

    pub fn unsharpen(&mut self, sigma: f32, threshold: i32) {
        let _unsharpen = imageops::unsharpen(&self.image, sigma, threshold);
        self.image = DynamicImage::ImageRgba8(_unsharpen);
    }

<<<<<<< HEAD
=======

    pub fn grayscale(&mut self) {
        let _gscale = colorops::grayscale_alpha(&self.image);

        self.image = DynamicImage::ImageLumaA8(_gscale);
    }

    pub fn huerotate(&mut self, rotate_degree: i32) {
        let _hrotate = colorops::huerotate(&self.image, rotate_degree);

        self.image = DynamicImage::ImageRgba8(_hrotate);
    }

    pub fn unsharpen(&mut self, sigma: f32, threshold: i32) {
        let _unsharpen = imageops::unsharpen(&self.image, sigma, threshold);
        self.image = DynamicImage::ImageRgba8(_unsharpen);
    }

>>>>>>> e0bf7199
    /// adds random amount of brightness in a given range
    /// negative values subtract brightness
    pub fn random_brightness(&mut self, range: (i32, i32)) {
        let mut rng = rand::thread_rng();
        let p = imageops::brighten(&self.image, rng.gen_range(range.0..range.1));
        self.image = DynamicImage::ImageRgba8(p);
    }

    /// flips an image and it's annotation
    /// vertically , or "along the y axis ☝️🤓"
    /// for u nerds out there
    /// ```text
    /// subtracts y coordinates by image height then
    /// multiplies the coords by `[[1 , -1], [1 , -1]]`
    /// to flip along the y axis
    /// ````
    pub fn flip_v(&mut self) {
        let flipped_v_image = imageops::flip_vertical(&self.image);
        self.image = DynamicImage::ImageRgba8(flipped_v_image);
        for shape in self.coords.shapes.iter_mut() {
            // subtract y coord by height and mult by -1
            shape.points[0][1] = (shape.points[0][1] - (self.image.dimensions().1 as f32)) * -1.0;
            shape.points[1][1] = (shape.points[1][1] - (self.image.dimensions().1 as f32)) * -1.0;
        }
    }

    /// flips an image and it's annotation
    /// horizontally , or "along the x axis ☝️🤓"
    /// for u nerds out there
    /// ```text
    /// subtract y coordinates by image height then
    /// multiplies the coords by [[-1 , 1], [-1 , 1]]
    /// to flip along the x axis
    /// ```
    pub fn flip_h(&mut self) {
        let flipped_h_image = imageops::flip_horizontal(&self.image);
        self.image = DynamicImage::ImageRgba8(flipped_h_image);
        for shape in self.coords.shapes.iter_mut() {
            // subtract x coord by width and mult by -1
            // we dont use ndarrays here sir
            shape.points[0][0] = (shape.points[0][0] - (self.image.dimensions().0 as f32)) * -1.0;
            shape.points[1][0] = (shape.points[1][0] - (self.image.dimensions().0 as f32)) * -1.0;
        }
    }
}<|MERGE_RESOLUTION|>--- conflicted
+++ resolved
@@ -27,10 +27,6 @@
     HueRotate210,
     HueRotate270,
     Grayscale,
-<<<<<<< HEAD
-=======
-
->>>>>>> e0bf7199
 }
 
 #[derive(Debug)]
@@ -62,10 +58,7 @@
 
         write_labelme_to_json(&self.coords, &img_path)?;
         // TODO: add option to export
-<<<<<<< HEAD
         // yolo directly
-=======
->>>>>>> e0bf7199
         // write_yolo_to_txt(yolo_anno, &img_path)?;
         Ok(())
     }
@@ -95,27 +88,6 @@
         self.image = DynamicImage::ImageRgba8(_unsharpen);
     }
 
-<<<<<<< HEAD
-=======
-
-    pub fn grayscale(&mut self) {
-        let _gscale = colorops::grayscale_alpha(&self.image);
-
-        self.image = DynamicImage::ImageLumaA8(_gscale);
-    }
-
-    pub fn huerotate(&mut self, rotate_degree: i32) {
-        let _hrotate = colorops::huerotate(&self.image, rotate_degree);
-
-        self.image = DynamicImage::ImageRgba8(_hrotate);
-    }
-
-    pub fn unsharpen(&mut self, sigma: f32, threshold: i32) {
-        let _unsharpen = imageops::unsharpen(&self.image, sigma, threshold);
-        self.image = DynamicImage::ImageRgba8(_unsharpen);
-    }
-
->>>>>>> e0bf7199
     /// adds random amount of brightness in a given range
     /// negative values subtract brightness
     pub fn random_brightness(&mut self, range: (i32, i32)) {
