use crate::image_utils::open_image;
use crate::label::{YoloAnnotation, Xyxy, CoordinateType, LabelmeAnnotation};
use anyhow::{Error, Result};
use clap::Subcommand;
use image::{self, DynamicImage, imageops, GenericImageView};
use sorted_list::Tuples;
use crate::fileutils::{write_yolo_to_txt, write_labelme_to_json};
use crate::label::Shape;
use uuid::Uuid;
use std::collections::HashMap;
use std::path::PathBuf;
use ndarray::prelude::*;
use rand::prelude::*;
use crate::fileutils::{write_labelme_to_json, write_yolo_to_txt};
use crate::image_utils::{dynimg2string_png, open_image};
use crate::label::Shape;
use crate::label::{CoordinateType, LabelmeAnnotation, Xyxy, YoloAnnotation};
use anyhow::{Error, Result};
use clap::Subcommand;
use image::imageops::colorops;
use image::{self, imageops, DynamicImage, GenericImageView};
use ndarray::prelude::*;
use rand::prelude::*;
use sorted_list::Tuples;
use std::collections::HashMap;
use std::path::PathBuf;
use uuid::Uuid;

#[derive(Debug)]
pub enum AugmentationType {
    FlipHorizontal,
    FlipVeritcal,
    RandomBrightness,
    UnSharpen,
    HueRotate30,
    HueRotate60,
    HueRotate90,
    HueRotate120,
    HueRotate180,
    HueRotate210,
    HueRotate270,
<<<<<<< HEAD
    Grayscale,
=======
    Grayscale
>>>>>>> 6f69323a
}

#[derive(Debug)]
pub struct ImageAugmentation {
    pub image: DynamicImage,
    pub coords: LabelmeAnnotation 
}

impl ImageAugmentation {
    /// write a augmented label & image 
    /// , takes a export path 
    /// write the filename using UUID to avoid overwriting a old one 
    pub fn write_annotations(&mut self, write_dir: &PathBuf, class_hash: &HashMap<String, i64>) -> Result<(), Error> {
    pub coords: LabelmeAnnotation,
}

impl ImageAugmentation {
    /// write a augmented label & image
    /// , takes a export path
    /// write the filename using UUID to avoid overwriting a old one
    pub fn write_annotations(
        &mut self,
        write_dir: &PathBuf,
        class_hash: &HashMap<String, i64>,
    ) -> Result<(), Error> {
        let anno_uuid = Uuid::new_v4().to_string();
        let mut img_path = write_dir.clone();
        let mut label_path = write_dir.clone();

        let img_fname =format!("{}.png", &anno_uuid); 
        img_path.push(&img_fname);
        label_path.push(format!("{}.json", &anno_uuid));
        println!("imgpath: {:?}\nlabelpath: {:?}", &img_path, &label_path);
        self.image.save(&img_path)?;
        
        self.coords.imagePath = img_fname.to_owned();
        
        // println!("self.imagePath {:?}", self.coords.imagePath);
        let yolo_anno = self.coords.to_yolo(class_hash)?;
        write_labelme_to_json(&self.coords, &img_path)?;
        write_yolo_to_txt(yolo_anno, &img_path)?;
        Ok(())
    }

    pub fn new(image: DynamicImage, coords: LabelmeAnnotation) -> ImageAugmentation {
         ImageAugmentation { image:  image, coords: coords }        
    }
    
    /// adds random amount of brightness in a given range 
        let img_fname = format!("{}.png", &anno_uuid);
        img_path.push(&img_fname);
        label_path.push(format!("{}.json", &anno_uuid));
        self.image.save(&img_path)?;
        self.coords.imageData = dynimg2string_png(&self.image)?;
        self.coords.imagePath = img_fname.to_owned();
        let yolo_anno = self.coords.to_yolo(class_hash)?;

        write_labelme_to_json(&self.coords, &img_path)?;
<<<<<<< HEAD
        // TODO: add option to export
=======
        // TODO: add option to export 
>>>>>>> 6f69323a
        // yolo directly
        // write_yolo_to_txt(yolo_anno, &img_path)?;
        Ok(())
    }

    /// what do u want me to explain 😠
    pub fn new(image: DynamicImage, coords: LabelmeAnnotation) -> ImageAugmentation {
        ImageAugmentation {
            image: image,
            coords: coords,
        }
    }
    
    pub fn grayscale(&mut self) {
        let _gscale = colorops::grayscale_alpha(&self.image);
        
        self.image = DynamicImage::ImageLumaA8(_gscale);
    }


    pub fn huerotate(&mut self, rotate_degree: i32) {
        let _hrotate = colorops::huerotate(&self.image, rotate_degree);
        
        self.image = DynamicImage::ImageRgba8(_hrotate);
    }

    pub fn unsharpen(&mut self, sigma: f32, threshold: i32) {
        let _unsharpen = imageops::unsharpen(&self.image, sigma, threshold);
        self.image = DynamicImage::ImageRgba8(_unsharpen);
    }


    pub fn grayscale(&mut self) {
        let _gscale = colorops::grayscale_alpha(&self.image);

        self.image = DynamicImage::ImageLumaA8(_gscale);
    }

    pub fn huerotate(&mut self, rotate_degree: i32) {
        let _hrotate = colorops::huerotate(&self.image, rotate_degree);

        self.image = DynamicImage::ImageRgba8(_hrotate);
    }

    pub fn unsharpen(&mut self, sigma: f32, threshold: i32) {
        let _unsharpen = imageops::unsharpen(&self.image, sigma, threshold);
        self.image = DynamicImage::ImageRgba8(_unsharpen);
    }

    /// adds random amount of brightness in a given range
    /// negative values subtract brightness
    pub fn random_brightness(&mut self, range: (i32, i32)) {
        let mut rng = rand::thread_rng();
        let p = imageops::brighten(&self.image, rng.gen_range(range.0..range.1));
        self.image = DynamicImage::ImageRgba8(p);
    }

    /// flips an image and it's annotation 
    /// vertically , or "along the y axis ☝️🤓" 
    /// for u nerds out there
    /// subtract y coordinates by image height then 
    /// multiplies the coords by `[[1 , -1], [1 , -1]]`
    /// to flip along the y axis
    pub fn flip_v(&mut self) {
       let flipped_v_image = imageops::flip_vertical(&self.image); 
       self.image = DynamicImage::ImageRgba8(flipped_v_image);
       for shape in self.coords.shapes.iter_mut() {
            
            // subtract y coord by height and mult by -1
            shape.points[0][1] = ( shape.points[0][1] - (self.image.dimensions().1 as f32)) * -1.0; 
            shape.points[1][1] = ( shape.points[1][1] - (self.image.dimensions().1 as f32)) * -1.0;
            println!("shape: {:?}", &shape);
       } 

    }

    /// flips an image and it's annotation 
    /// horizontally , or "along the x axis ☝️🤓" 
    /// for u nerds out there
    /// subtract y coordinates by image height then 
    /// multiplies the coords by [[-1 , 1], [-1 , 1]]
    /// to flip along the x axis
    pub fn flip_h(&mut self) {
       let flipped_h_image = imageops::flip_horizontal(&self.image); 
       self.image = DynamicImage::ImageRgba8(flipped_h_image);
       for shape in self.coords.shapes.iter_mut() {
            
            // subtract x coord by width and mult by -1
            // we dont use ndarrays here sir
            shape.points[0][0] = ( shape.points[0][0] - (self.image.dimensions().0 as f32)) * -1.0; 
            shape.points[1][0] = ( shape.points[1][0] - (self.image.dimensions().0 as f32)) * -1.0;
            println!("shape: {:?}", &shape);
       } 
    /// flips an image and it's annotation
    /// vertically , or "along the y axis ☝️🤓"
    /// for u nerds out there
    /// ```text
    /// subtracts y coordinates by image height then
    /// multiplies the coords by `[[1 , -1], [1 , -1]]`
    /// to flip along the y axis
    /// ````
    pub fn flip_v(&mut self) {
        let flipped_v_image = imageops::flip_vertical(&self.image);
        self.image = DynamicImage::ImageRgba8(flipped_v_image);
        for shape in self.coords.shapes.iter_mut() {
            // subtract y coord by height and mult by -1
            shape.points[0][1] = (shape.points[0][1] - (self.image.dimensions().1 as f32)) * -1.0;
            shape.points[1][1] = (shape.points[1][1] - (self.image.dimensions().1 as f32)) * -1.0;
        }
    }

    /// flips an image and it's annotation
    /// horizontally , or "along the x axis ☝️🤓"
    /// for u nerds out there
    /// ```text
    /// subtract y coordinates by image height then
    /// multiplies the coords by [[-1 , 1], [-1 , 1]]
    /// to flip along the x axis
    /// ```
    pub fn flip_h(&mut self) {
        let flipped_h_image = imageops::flip_horizontal(&self.image);
        self.image = DynamicImage::ImageRgba8(flipped_h_image);
        for shape in self.coords.shapes.iter_mut() {
            // subtract x coord by width and mult by -1
            // we dont use ndarrays here sir
            shape.points[0][0] = (shape.points[0][0] - (self.image.dimensions().0 as f32)) * -1.0;
            shape.points[1][0] = (shape.points[1][0] - (self.image.dimensions().0 as f32)) * -1.0;
        }
    }
}<|MERGE_RESOLUTION|>--- conflicted
+++ resolved
@@ -39,11 +39,8 @@
     HueRotate180,
     HueRotate210,
     HueRotate270,
-<<<<<<< HEAD
     Grayscale,
-=======
-    Grayscale
->>>>>>> 6f69323a
+
 }
 
 #[derive(Debug)]
@@ -102,12 +99,7 @@
         let yolo_anno = self.coords.to_yolo(class_hash)?;
 
         write_labelme_to_json(&self.coords, &img_path)?;
-<<<<<<< HEAD
         // TODO: add option to export
-=======
-        // TODO: add option to export 
->>>>>>> 6f69323a
-        // yolo directly
         // write_yolo_to_txt(yolo_anno, &img_path)?;
         Ok(())
     }
